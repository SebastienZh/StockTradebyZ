--- conflicted
+++ resolved
@@ -1,84 +1,80 @@
-{
-  "selectors": [
-    {
-      "class": "BBIKDJSelector",
-      "alias": "少妇战法",
-      "activate": true,
-      "params": {
-<<<<<<< HEAD
-        "j_threshold": -5,
-=======
-        "j_threshold": 10,
->>>>>>> abbedd10
-        "bbi_min_window": 20,
-        "max_window": 60,
-        "price_range_pct": 1,
-        "bbi_q_threshold": 0.3,
-        "j_q_threshold": 0.10
-      }
-    },
-    {
-      "class": "SuperB1Selector",
-      "alias": "SuperB1战法",
-      "activate": true,
-      "params": {
-        "lookback_n": 10,
-        "close_vol_pct": 0.02,
-        "price_drop_pct": 0.02,
-        "j_threshold": 10,
-        "j_q_threshold": 0.10,
-        "B1_params": { 
-          "j_threshold": 10,
-          "bbi_min_window": 20,
-          "max_window": 60,
-          "price_range_pct": 1,
-          "bbi_q_threshold": 0.3,
-          "j_q_threshold": 0.10
-        }
-      }
-    },
-    {
-      "class": "BBIShortLongSelector",
-      "alias": "补票战法",
-      "activate": true,
-      "params": {
-        "n_short": 3,
-        "n_long": 21,
-        "m": 3,
-        "bbi_min_window": 2,
-        "max_window": 60,
-        "bbi_q_threshold": 0.2,
-        "rsv_long_start_end_threshold": 90.0,
-        "rsv_short_start_end_threshold": 90.0,
-        "rsv_short_low_threshold": 25.0,
-        "rsv_long_min_threshold": 70.0
-      }
-    },
-    {
-      "class": "BreakoutVolumeKDJSelector",
-      "alias": "TePu战法",
-      "activate": true,
-      "params": {
-        "j_threshold": 1,
-        "j_q_threshold": 0.10,
-        "up_threshold": 3.0,
-        "volume_threshold": 0.6667,
-        "offset": 15,
-        "max_window": 60,
-        "price_range_pct": 1
-      }
-    },
-    {
-      "class": "PeakKDJSelector",        
-      "alias": "填坑战法",
-      "activate": true,                 
-      "params": {
-        "j_threshold": 10,                 
-        "max_window": 100,                
-        "fluc_threshold": 0.03,
-        "j_q_threshold": 0.10,
-        "gap_threshold": 0.2
-      }
-    }
-  ]
-}
+{
+  "selectors": [
+    {
+      "class": "BBIKDJSelector",
+      "alias": "少妇战法",
+      "activate": true,
+      "params": {
+        "j_threshold": -5,
+        "bbi_min_window": 20,
+        "max_window": 60,
+        "price_range_pct": 1,
+        "bbi_q_threshold": 0.3,
+        "j_q_threshold": 0.10
+      }
+    },
+    {
+      "class": "SuperB1Selector",
+      "alias": "SuperB1战法",
+      "activate": true,
+      "params": {
+        "lookback_n": 10,
+        "close_vol_pct": 0.02,
+        "price_drop_pct": 0.02,
+        "j_threshold": 10,
+        "j_q_threshold": 0.10,
+        "B1_params": { 
+          "j_threshold": 10,
+          "bbi_min_window": 20,
+          "max_window": 60,
+          "price_range_pct": 1,
+          "bbi_q_threshold": 0.3,
+          "j_q_threshold": 0.10
+        }
+      }
+    },
+    {
+      "class": "BBIShortLongSelector",
+      "alias": "补票战法",
+      "activate": true,
+      "params": {
+        "n_short": 3,
+        "n_long": 21,
+        "m": 3,
+        "bbi_min_window": 2,
+        "max_window": 60,
+        "bbi_q_threshold": 0.2,
+        "rsv_long_start_end_threshold": 90.0,
+        "rsv_short_start_end_threshold": 90.0,
+        "rsv_short_low_threshold": 25.0,
+        "rsv_long_min_threshold": 70.0
+      }
+    },
+    {
+      "class": "BreakoutVolumeKDJSelector",
+      "alias": "TePu战法",
+      "activate": true,
+      "params": {
+        "j_threshold": 1,
+        "j_q_threshold": 0.10,
+        "up_threshold": 3.0,
+        "volume_threshold": 0.6667,
+        "offset": 15,
+        "max_window": 60,
+        "price_range_pct": 1
+      }
+    },
+    {
+      "class": "PeakKDJSelector",        
+      "alias": "填坑战法",
+      "activate": true,                 
+      "params": {
+        "j_threshold": 10,                 
+        "max_window": 100,                
+        "fluc_threshold": 0.03,
+        "j_q_threshold": 0.10,
+        "gap_threshold": 0.2
+      }
+    }
+  ]
+}